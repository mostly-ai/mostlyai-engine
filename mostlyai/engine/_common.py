--- conflicted
+++ resolved
@@ -618,7 +618,6 @@
         self.n_clears += 1
 
 
-<<<<<<< HEAD
 def _get_log_histogram_edges(idx: int, bins: int = 64) -> tuple[float, float]:
     """
     Modified from OpenDP's SmartNoise SDK (MIT License)
@@ -884,7 +883,8 @@
 
 def get_stochastic_rare_threshold(min_threshold: int = 5, noise_multiplier: float = 3) -> int:
     return min_threshold + int(noise_multiplier * np.random.uniform())
-=======
+
+
 def set_random_state(random_state: int | None = None, worker: bool = False):
     def get_random_int_from_os() -> int:
         # 32-bit, cryptographically secure random int from os
@@ -913,5 +913,4 @@
     random.seed(random_state)
     np.random.seed(random_state)
     torch.manual_seed(random_state)
-    torch.cuda.manual_seed_all(random_state)
->>>>>>> 0f380e10
+    torch.cuda.manual_seed_all(random_state)
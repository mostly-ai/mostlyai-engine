# Copyright 2025 MOSTLY AI
#
# Licensed under the Apache License, Version 2.0 (the "License");
# you may not use this file except in compliance with the License.
# You may obtain a copy of the License at
#
#     http://www.apache.org/licenses/LICENSE-2.0
#
# Unless required by applicable law or agreed to in writing, software
# distributed under the License is distributed on an "AS IS" BASIS,
# WITHOUT WARRANTIES OR CONDITIONS OF ANY KIND, either express or implied.
# See the License for the specific language governing permissions and
# limitations under the License.

"""
Scikit-learn compatible interface for the MOSTLY AI TabularARGN Models.

This module provides a public interface for the MOSTLY AI TabularARGN Models
for sampling, classification, regression, imputation, and density estimation tasks.
"""

import logging
import tempfile
from collections.abc import Callable
from pathlib import Path
from typing import Any, Literal

import numpy as np
import pandas as pd
import torch
from sklearn.base import BaseEstimator

from mostlyai.engine._common import (
    ensure_dataframe,
    list_fn,
    load_generated_data,
    mean_fn,
    median_fn,
    mode_fn,
)
<<<<<<< HEAD
from mostlyai.engine._tabular.generation import predict_proba as _predict_proba
=======
from mostlyai.engine._encoding_types.tabular.categorical import (
    encode_categorical,
)
from mostlyai.engine._encoding_types.tabular.numeric import (
    NUMERIC_BINNED_MAX_TOKEN,
    NUMERIC_BINNED_MIN_TOKEN,
    NUMERIC_BINNED_UNKNOWN_TOKEN,
    encode_numeric,
)
>>>>>>> f58eaae1
from mostlyai.engine._workspace import Workspace
from mostlyai.engine.analysis import analyze
from mostlyai.engine.domain import (
    DifferentialPrivacyConfig,
    FairnessConfig,
    ImputationConfig,
    ModelEncodingType,
    ModelType,
    RareCategoryReplacementMethod,
    RebalancingConfig,
)
from mostlyai.engine.encoding import encode
from mostlyai.engine.generation import generate
from mostlyai.engine.logging import disable_logging, init_logging
from mostlyai.engine.splitting import split
from mostlyai.engine.training import train

_LOG = logging.getLogger(__name__)


class TabularARGN(BaseEstimator):
    """
    Scikit-learn compatible class TabularARGN.

    This class wraps the MOSTLY AI TabularARGN Models to provide a public
    interface for training generative models on tabular data.

    Args:
        model: The identifier of the tabular model to train. Defaults to MOSTLY_AI/Medium.
        max_training_time: Maximum training time in minutes. Defaults to 14400 (10 days).
        max_epochs: Maximum number of training epochs. Defaults to 100.
        batch_size: Per-device batch size for training and validation. If None, determined automatically.
        gradient_accumulation_steps: Number of steps to accumulate gradients. If None, determined automatically.
        enable_flexible_generation: Whether to enable flexible order generation. Defaults to True.
        max_sequence_window: Maximum sequence window for tabular sequential models.
        value_protection: Whether to enable value protection for rare values. Defaults to True.
        differential_privacy: Configuration for differential privacy training. If None, DP is disabled.
        tgt_context_key: Context key column name in the target data for sequential models.
        tgt_primary_key: Primary key column name in the target data.
        tgt_encoding_types: Dictionary mapping target column names to encoding types. If None, types are inferred.
        ctx_data: DataFrame containing the context data for two-table sequential models.
        ctx_primary_key: Primary key column name in the context data.
        ctx_encoding_types: Dictionary mapping context column names to encoding types. If None, types are inferred.
        device: Device to run training on ('cuda' or 'cpu'). Defaults to 'cuda' if available, else 'cpu'.
        workspace_dir: Directory path for workspace. If None, a temporary directory will be created.
        random_state: Random seed for reproducibility.
        verbose: Verbosity level. 0 = silent, 1 = progress messages.
    """

    def __init__(
        self,
        model: str | None = None,
        max_training_time: float | None = 14400.0,
        max_epochs: float | None = 100.0,
        batch_size: int | None = None,
        gradient_accumulation_steps: int | None = None,
        enable_flexible_generation: bool = True,
        max_sequence_window: int | None = None,
        value_protection: bool = True,
        differential_privacy: DifferentialPrivacyConfig | dict | None = None,
        tgt_context_key: str | None = None,
        tgt_primary_key: str | None = None,
        tgt_encoding_types: dict[str, str] | None = None,
        ctx_data: pd.DataFrame | None = None,
        ctx_primary_key: str | None = None,
        ctx_encoding_types: dict[str, str] | None = None,
        device: torch.device | str | None = None,
        workspace_dir: str | Path | None = None,
        random_state: int | None = None,
        verbose: int = 0,
    ):
        self.model = model
        self.max_training_time = max_training_time
        self.max_epochs = max_epochs
        self.batch_size = batch_size
        self.gradient_accumulation_steps = gradient_accumulation_steps
        self.enable_flexible_generation = enable_flexible_generation
        self.max_sequence_window = max_sequence_window
        self.value_protection = value_protection
        self.differential_privacy = differential_privacy
        self.tgt_context_key = tgt_context_key
        self.tgt_primary_key = tgt_primary_key
        self.tgt_encoding_types = tgt_encoding_types
        self.ctx_data = ctx_data
        self.ctx_primary_key = ctx_primary_key
        self.ctx_encoding_types = ctx_encoding_types
        self.device = device
        self.workspace_dir = workspace_dir
        self.random_state = random_state
        self.verbose = verbose

        self._fitted = False
        self._temp_dir = None
        self._workspace_path = None
        self._feature_names = None
        self._target_column = None

        # Initialize or disable logging based on verbose setting
        if self.verbose > 0:
            init_logging()
        else:
            disable_logging()

    def _get_workspace_dir(self) -> Path:
        """Get or create workspace directory."""
        # If workspace_path was set from a base TabularARGN, use it
        if self._workspace_path is not None:
            return self._workspace_path

        # If workspace_dir parameter was provided, use it
        if self.workspace_dir is not None:
            self._workspace_path = Path(self.workspace_dir)
            return self._workspace_path

        # Otherwise create a temp directory
        if self._temp_dir is None:
            self._temp_dir = tempfile.TemporaryDirectory(prefix="mostlyai_")
            self._workspace_path = Path(self._temp_dir.name)
            # Update the parameter so it shows in get_params()
            self.workspace_dir = str(self._workspace_path)

        return self._workspace_path

    def _set_random_state(self):
        """Set random state for reproducibility."""
        if self.random_state is not None:
            from mostlyai.engine import set_random_state

            set_random_state(self.random_state)

    def fit(self, X, y=None):
        """
        Fit the TabularARGN model on training data.

        This method wraps the MOSTLY AI engine's split(), analyze(), encode(), and train() pipeline.

        Args:
            X: Training data. Can be array-like or pd.DataFrame of shape (n_samples, n_features).
            y: Target values. If provided, will be included as a column in training data.

        Returns:
            self: Returns self.
        """
        self._set_random_state()

        # Convert to DataFrame
        X_df = ensure_dataframe(X)
        self._feature_names = list(X_df.columns)

        # Add target column if provided
        if y is not None:
            y_array = np.asarray(y)
            # Infer target column name if not already set
            if not hasattr(self, "_target_column") or self._target_column is None:
                # Infer from y
                if isinstance(y, pd.Series) and y.name is not None:
                    # Use Series name
                    self._target_column = y.name
                elif isinstance(y, pd.DataFrame) and len(y.columns) == 1:
                    # Use single DataFrame column name
                    self._target_column = y.columns[0]
                else:
                    # Fall back to default name
                    self._target_column = "target"
            X_df[self._target_column] = y_array

        # Get workspace directory
        workspace_dir = self._get_workspace_dir()

        # Convert ctx_data to DataFrame if provided
        ctx_data_df = None
        if self.ctx_data is not None:
            ctx_data_df = ensure_dataframe(self.ctx_data)

        # Split data
        split(
            tgt_data=X_df,
            ctx_data=ctx_data_df,
            tgt_primary_key=self.tgt_primary_key,
            ctx_primary_key=self.ctx_primary_key,
            tgt_context_key=self.tgt_context_key,
            tgt_encoding_types=self.tgt_encoding_types,
            ctx_encoding_types=self.ctx_encoding_types,
            model_type=ModelType.tabular,
            workspace_dir=workspace_dir,
        )

        # Analyze data
        analyze(
            value_protection=self.value_protection,
            differential_privacy=self.differential_privacy,
            workspace_dir=workspace_dir,
        )

        # Encode data
        encode(
            workspace_dir=workspace_dir,
        )

        # Train model
        train(
            model=self.model,
            max_training_time=self.max_training_time,
            max_epochs=self.max_epochs,
            batch_size=self.batch_size,
            gradient_accumulation_steps=self.gradient_accumulation_steps,
            enable_flexible_generation=self.enable_flexible_generation,
            max_sequence_window=self.max_sequence_window,
            differential_privacy=self.differential_privacy,
            device=self.device,
            workspace_dir=workspace_dir,
        )

        self._fitted = True

        # Add sklearn-compatible fitted attributes (ending with underscore)
        # These signal to sklearn's HTML repr that the model is fitted
        self.n_features_in_ = len(self._feature_names)
        self.feature_names_in_ = np.array(self._feature_names)
        self.workspace_path_ = str(workspace_dir)

        return self

    def close(self):
        """Explicitly clean up temporary directory if created."""
        if getattr(self, "_temp_dir", None) is not None:
            try:
                self._temp_dir.cleanup()
                self._temp_dir = None  # Mark as cleaned up
            except Exception:
                pass

    def __enter__(self):
        """Enter context manager."""
        return self

    def __exit__(self, exc_type, exc_val, exc_tb):
        """Exit context manager and clean up resources."""
        self.close()
        return False  # Don't suppress exceptions

    def __del__(self):
        """Fallback cleanup if context manager wasn't used."""
        self.close()

    def sample(
        self,
        n_samples: int | None = None,
        seed_data: pd.DataFrame | None = None,
        ctx_data: pd.DataFrame | None = None,
        batch_size: int | None = None,
        sampling_temperature: float = 1.0,
        sampling_top_p: float = 1.0,
        device: str | None = None,
        rare_category_replacement_method: RareCategoryReplacementMethod | str = RareCategoryReplacementMethod.constant,
        rebalancing: RebalancingConfig | dict | None = None,
        imputation: ImputationConfig | dict | None = None,
        fairness: FairnessConfig | dict | None = None,
    ) -> pd.DataFrame:
        """
        Generate synthetic samples from the fitted model.

        Args:
            n_samples: Number of samples to generate. If None and ctx_data is provided, infers from ctx_data length.
                      If None and no ctx_data, defaults to 1.
            seed_data: Seed data to condition generation on fixed columns.
            ctx_data: Context data for generation. If None, uses the context data from training.
            batch_size: Batch size for generation. If None, determined automatically.
            sampling_temperature: Sampling temperature. Higher values increase randomness. Defaults to 1.0.
            sampling_top_p: Nucleus sampling probability threshold. Defaults to 1.0.
            device: Device to run generation on ('cuda' or 'cpu'). Defaults to 'cuda' if available, else 'cpu'.
            rare_category_replacement_method: Method for handling rare categories.
            rebalancing: Configuration for rebalancing column distributions.
            imputation: Configuration for imputing missing values.
            fairness: Configuration for fairness constraints.

        Returns:
            Generated synthetic samples as pd.DataFrame.
        """
        if not self._fitted:
            raise ValueError("Model must be fitted before sampling. Call fit() first.")

        workspace_dir = self._get_workspace_dir()

        # Determine if ctx_data was explicitly provided (vs using training default)
        ctx_data_explicit = ctx_data is not None

        # Use ctx_data from training if not provided
        if ctx_data is None:
            ctx_data = self.ctx_data

        # Convert ctx_data to DataFrame if provided
        ctx_data_df = None
        if ctx_data is not None:
            ctx_data_df = ensure_dataframe(ctx_data)

            # Infer n_samples from ctx_data if it was explicitly provided and n_samples not specified
            if ctx_data_explicit and n_samples is None:
                n_samples = len(ctx_data_df)

            # For sequential models: if ctx_data was not explicitly provided and n_samples is specified,
            # take a random sample of the training ctx_data
            if not ctx_data_explicit and n_samples is not None and self.tgt_context_key is not None:
                if len(ctx_data_df) > n_samples:
                    ctx_data_df = ctx_data_df.sample(n=n_samples, random_state=self.random_state)

        # Default n_samples to 1 if still None
        if n_samples is None:
            n_samples = 1

        # Generate synthetic data using configured parameters
        generate(
            ctx_data=ctx_data_df,
            seed_data=seed_data,
            sample_size=None if seed_data is not None else n_samples,
            batch_size=batch_size,
            sampling_temperature=sampling_temperature,
            sampling_top_p=sampling_top_p,
            device=device or self.device,
            rare_category_replacement_method=rare_category_replacement_method,
            rebalancing=rebalancing,
            imputation=imputation,
            fairness=fairness,
            workspace_dir=workspace_dir,
        )

        # Load and return synthetic data
        synthetic_data = load_generated_data(workspace_dir)
        if self.tgt_context_key is not None:
            synthetic_data = synthetic_data.sort_values(by=self.tgt_context_key).reset_index(drop=True)
        else:
            synthetic_data = synthetic_data.reset_index(drop=True)

        return synthetic_data

    def impute(
        self,
        X,
        ctx_data: pd.DataFrame | None = None,
        n_draws: int = 1,
        agg_fn: Literal["mode", "mean", "median", "list"] | Callable[[np.ndarray], Any] = "mode",
        **kwargs,
    ) -> pd.DataFrame:
        """
        Impute missing values in X.

        Args:
            X: Data with missing values to impute.
            ctx_data: Context data for generation. If None, uses the context data from training.
            n_draws: Number of draws to generate for each row during imputation. Defaults to 1.
            agg_fn: Aggregation method to combine imputed values across draws. Options:
                - "mode" (default): Most common value across draws.
                - "mean": Average across draws.
                - "median": Median across draws.
                - "list": Return all draws as arrays.
                - Callable: A function that takes a 1D numpy array and returns a scalar or array.
            **kwargs: Additional arguments passed to sample() method.

        Returns:
            Data with imputed values as pd.DataFrame.
        """
        if not self._fitted:
            raise ValueError("Model must be fitted before imputation. Call fit() first.")

        X_df = ensure_dataframe(X, columns=self._feature_names)

        # Use ctx_data from training if not provided
        if ctx_data is None:
            ctx_data = self.ctx_data

        # Convert ctx_data to DataFrame if provided
        ctx_data_df = None
        if ctx_data is not None:
            ctx_data_df = ensure_dataframe(ctx_data)

        # Use imputation config to specify which columns to impute
        imputation_config = ImputationConfig(columns=X_df.columns.tolist())

        # If n_draws == 1, use simple imputation (no aggregation needed)
        if n_draws == 1:
            X_imputed = self.sample(
                n_samples=len(X_df), seed_data=X_df, ctx_data=ctx_data_df, imputation=imputation_config, **kwargs
            )
        else:
            # Resolve aggregation function
            if callable(agg_fn):
                agg_fn_func = agg_fn
                is_list_agg = False
            else:
                # Map aggregation method to function
                agg_fn_map = {"mode": mode_fn, "mean": mean_fn, "median": median_fn, "list": list_fn}
                agg_fn_func = agg_fn_map[agg_fn]
                is_list_agg = agg_fn == "list"

            # Generate multiple imputed datasets
            all_imputations = []
            for _ in range(n_draws):
                imputed = self.sample(
                    n_samples=len(X_df), seed_data=X_df, ctx_data=ctx_data_df, imputation=imputation_config, **kwargs
                )
                all_imputations.append(imputed)

            # Aggregate across imputations for each column
            X_imputed = X_df.copy()
            for col in X_df.columns:
                # Stack the column values from all imputations
                col_values = np.column_stack([imp[col].values for imp in all_imputations])
                # Apply aggregation function row-wise
                if is_list_agg:
                    # For list aggregation, store arrays directly
                    X_imputed[col] = [agg_fn_func(row) for row in col_values]
                else:
                    X_imputed[col] = np.apply_along_axis(agg_fn_func, 1, col_values)

        return X_imputed

    def _get_column_stats(self) -> dict:
        """Get column statistics from workspace."""
        workspace_dir = self._get_workspace_dir()
        workspace = Workspace(workspace_dir)
        stats = workspace.tgt_stats.read()
        return stats.get("columns", {})

    def _get_target_encoding_type(self, target_column: str | None = None) -> str | None:
        """Get the encoding type of the target column from workspace stats."""
        if not self._fitted:
            return None

        target_col = target_column or self._target_column
        if target_col is None:
            return None

        columns = self._get_column_stats()
        if target_col in columns:
            return columns[target_col].get("encoding_type")
        return None

    def _is_numeric_or_datetime_encoding(self, encoding_type: str | None) -> bool:
        """Check if encoding type is numeric or datetime."""
        if encoding_type is None:
            return False
        encoding_type_upper = encoding_type.upper()
        return "NUMERIC" in encoding_type_upper or encoding_type_upper in [
            "TABULAR_DATETIME",
            "TABULAR_DATETIME_RELATIVE",
            "LANGUAGE_DATETIME",
        ]

    def _resolve_agg_fn(
        self,
        agg_fn: Literal["auto", "mode", "mean", "median", "list"] | Callable[[np.ndarray], Any] | None = None,
        target_column: str | None = None,
    ) -> Callable:
        """
        Resolve aggregation function based on agg_fn parameter and target column encoding type.

        Args:
            agg_fn: Aggregation method. If "auto", uses mean for numeric/datetime columns, mode for others.
                   Can also be a callable function that takes a 1D numpy array and returns a scalar or array.
            target_column: Target column name for encoding type lookup when agg_fn is "auto".

        Returns:
            Aggregation function to use.
        """
        if agg_fn is None:
            agg_fn = "auto"

        # If agg_fn is already a callable, return it directly
        if callable(agg_fn):
            return agg_fn

        if agg_fn == "auto":
            encoding_type = self._get_target_encoding_type(target_column)
            if self._is_numeric_or_datetime_encoding(encoding_type):
                return mean_fn
            else:
                return mode_fn
        elif agg_fn == "mean":
            return mean_fn
        elif agg_fn == "median":
            return median_fn
        elif agg_fn == "mode":
            return mode_fn
        elif agg_fn == "list":
            return list_fn
        else:
            raise ValueError(
                f"Invalid agg_fn: {agg_fn}. Must be one of 'auto', 'mean', 'median', 'mode', 'list', or a callable function."
            )

    def predict(
        self,
        X,
        target: str | None = None,
        ctx_data: pd.DataFrame | None = None,
        n_draws: int = 1,
        agg_fn: Literal["auto", "mode", "mean", "median", "list"] | Callable[[np.ndarray], Any] = "auto",
        **kwargs,
    ) -> np.ndarray:
        """
        Predict target values for samples in X.

        This method generates synthetic samples conditioned on the input features and aggregates
        the target column predictions across multiple draws.

        Args:
            X: Input samples. Can be array-like or pd.DataFrame of shape (n_samples, n_features).
            target: Name of the target column to predict. If None, uses the target column from fit().
            ctx_data: Context data for generation. If None, uses the context data from training.
            n_draws: Number of draws to generate for each sample during prediction. Defaults to 1.
            agg_fn: Aggregation method to combine predictions across draws. Options:
                - "auto" (default): Automatically selects aggregation based on target column encoding type.
                  Uses "mean" for numeric and datetime columns, "mode" for others.
                - "mean": Average across draws (suitable for numeric/datetime targets).
                - "median": Median across draws (suitable for numeric/datetime targets).
                - "mode": Most common value across draws (suitable for categorical targets).
                - "list": Return all draws as arrays (returns shape (n_samples, n_draws) instead of (n_samples,)).
                - Callable: A function that takes a 1D numpy array and returns a scalar or array.
            **kwargs: Additional arguments passed to sample() method.

        Returns:
            Predicted target values as np.ndarray of shape (n_samples,) or (n_samples, n_draws) if agg_fn="list".
        """
        if not self._fitted:
            raise ValueError("Model must be fitted before prediction. Call fit() first.")

        # Determine target column
        target_column = target or self._target_column
        if target_column is None:
            raise ValueError(
                "Target column must be specified for prediction. Provide 'target' parameter or fit with y."
            )

        # Resolve aggregation function
        agg_fn_func = self._resolve_agg_fn(agg_fn, target_column)

        X_df = ensure_dataframe(X, columns=self._feature_names)

        # Exclude target column from seed if present
        if target_column in X_df.columns:
            X_df = X_df.drop(columns=[target_column])

        # Generate predictions across multiple draws
        all_predictions = []
        for _ in range(n_draws):
            samples = self.sample(seed_data=X_df, ctx_data=ctx_data, **kwargs)
            if target_column in samples.columns:
                all_predictions.append(samples[target_column].values)
            else:
                raise ValueError(f"Target column '{target_column}' not found in generated samples")

        # Stack predictions and aggregate
        predictions_array = np.column_stack(all_predictions)

        # Check if we should return all draws (list aggregation)
        is_list_agg = (agg_fn == "list") if not callable(agg_fn) else False

        if is_list_agg:
            # For list aggregation, return all draws as a 2D array
            return predictions_array
        else:
            y_pred = np.apply_along_axis(agg_fn_func, 1, predictions_array)
            return y_pred

    def predict_proba(
        self,
        X,
        target: str | list[str] | None = None,
        ctx_data: pd.DataFrame | None = None,
        rare_category_replacement_method: str = "constant",
        **kwargs,
    ) -> pd.DataFrame:
        """
        Predict class probabilities for target variable(s).

        This method generates model probability distributions for one or more target variables
        conditioned on input features. Probabilities are computed directly from the model
        (not via sampling).

        The generation is conditioned on the input features X (seed_data). Each row in X produces
        one probability distribution (single target) or joint probability distribution (multiple targets).

        Single target returns an exploded DataFrame with one column per category/bin/value.
        Multiple targets return a MultiIndex DataFrame with joint probabilities:
        P(col1, col2, ...) = P(col1) * P(col2|col1) * P(col3|col1,col2) * ...

        Supported encoding types:
        - tabular_categorical: Multi-class categorical variables
        - tabular_numeric_discrete: Discrete numeric variables
        - tabular_numeric_binned: Binned numeric variables

        Supported encoding types:
        - tabular_categorical: Multi-class categorical variables
        - tabular_numeric_discrete: Discrete numeric variables
        - tabular_numeric_binned: Binned numeric variables

        Args:
            X: Input samples. Can be array-like or pd.DataFrame of shape (n_samples, n_features).
               These features are used as seed_data to condition the probability generation.
            target: Name of the target column(s) to predict. Can be:
                - str: Single target column name
                - list[str]: Multiple target columns for joint probabilities (supports arbitrary number of targets)
                - None: Uses the target column from fit()
            ctx_data: Context data for generation. If None, uses the context data from training.
            rare_category_replacement_method: How to handle rare categories:
                - "constant" (default): Suppress rare tokens in probability outputs
                - "sample": Always suppress rare tokens for categorical columns
            **kwargs: Additional generation parameters (device, etc.).

        Returns:
<<<<<<< HEAD
            Single target: DataFrame with shape (n_samples, n_categories) containing probability distributions.
                Column names are derived from encoding stats:
                - Binned: "<{value}" or ">={value}" (e.g., "<10000", ">=10000")
                - Categorical: category names (e.g., "male", "female")
                - Discrete: discrete values (e.g., "0", "1", "2")
                Each row contains a full probability distribution that sums to 1.0.

            Multiple targets: MultiIndex DataFrame with joint probabilities.
                Columns: MultiIndex.from_product of all category combinations.
                Example for target=["gender", "income"]:
                    gender  income
                    male    <10000     0.15
                            >=10000    0.35
                    female  <10000     0.25
                            >=10000    0.25

        Raises:
            ValueError: If model is not fitted, target is not specified, or target has unsupported
                       encoding type for probability output.

        Notes:
            Performance: Joint probability complexity is O(card1 × card2 × ... × cardN),
            exponential in the number of targets.
=======
            pd.DataFrame with shape (n_samples, n_classes) where columns are named by class labels.
            Column names are derived from encoding stats:
            - Binned: Special tokens (e.g., "<<NULL>>"), min value, bin ranges (e.g., "<10000", ">=50000"), and max value (e.g., "0", ..., "99999")
            - Categorical: All category names including special tokens (e.g., "_RARE_", "<<NULL>>", "male", "female")
            - Discrete: All numeric values including special tokens (e.g., "_RARE_", "<<NULL>>", "1", "2", "3")
            Each row contains probability distribution that sums to 1.0.

        Raises:
            ValueError: If target column has unsupported encoding type.
>>>>>>> f58eaae1
        """
        if not self._fitted:
            raise ValueError("Model must be fitted before prediction. Call fit() first.")

        # Determine target column(s)
        if target is None:
            target_columns = [self._target_column] if self._target_column else None
        elif isinstance(target, str):
            target_columns = [target]
        else:
            target_columns = target

        if target_columns is None or not target_columns:
            raise ValueError(
                "Target column must be specified for prediction. Provide 'target' parameter or fit with y."
            )

        # Get target column stats and validate encoding type
        columns = self._get_column_stats()
        if target_column not in columns:
            raise ValueError(f"Target column '{target_column}' not found in model statistics")

        target_stats = columns[target_column]
        encoding_type = target_stats.get("encoding_type")
        if not encoding_type:
            raise ValueError(f"Target column '{target_column}' has no encoding type")

        X_df = ensure_dataframe(X, columns=self._feature_names)

        # Exclude target columns from seed if present
        target_cols_in_X = [col for col in target_columns if col in X_df.columns]
        if target_cols_in_X:
            X_df = X_df.drop(columns=target_cols_in_X)

<<<<<<< HEAD
        # Call new predict_proba utility that returns probabilities in-memory
        workspace = Workspace(self.workspace_dir)

        # Extract device from kwargs if provided
        device = kwargs.get("device", self.device)

        # Prepare ctx_data similar to sample method
        if ctx_data is None:
            ctx_data = self.ctx_data  # Fallback to training context

        # Convert ctx_data to DataFrame if provided
        ctx_data_df = None
        if ctx_data is not None:
            ctx_data_df = ensure_dataframe(ctx_data)

        probs_df = _predict_proba(
            workspace=workspace,
            seed_data=X_df,  # Features to condition on (without targets)
            target_columns=target_columns,
            ctx_data=ctx_data_df,  # Optional separate context data
            rare_category_replacement_method=rare_category_replacement_method,
            device=device,
        )

        return probs_df
=======
        # Repeat X_df n_draws times for batch sampling
        n_samples = len(X_df)
        X_df_repeated = pd.concat([X_df] * n_draws, ignore_index=True)

        # Generate all samples in a single batch
        samples = self.sample(seed_data=X_df_repeated, ctx_data=ctx_data, **kwargs)
        if target_column not in samples.columns:
            raise ValueError(f"Target column '{target_column}' not found in generated samples")

        # Re-encode the sampled values using the same encoding logic as the generator
        sampled_values = samples[target_column]

        if encoding_type == ModelEncodingType.tabular_numeric_binned:
            encoded_df = encode_numeric(sampled_values, target_stats)
            codes = encoded_df["bin"].values
        elif encoding_type == ModelEncodingType.tabular_numeric_discrete:
            encoded_df = encode_numeric(sampled_values, target_stats)
            codes = encoded_df["cat"].values
        elif encoding_type == ModelEncodingType.tabular_categorical:
            encoded_df = encode_categorical(sampled_values, target_stats)
            codes = encoded_df["cat"].values
        else:
            raise ValueError(
                f"Target column '{target_column}' has unsupported encoding type '{encoding_type}'. "
                f"Only categorical, discrete numeric, and binned numeric columns are supported."
            )

        # Reshape codes to (n_samples, n_draws)
        codes_array = codes.reshape(n_samples, n_draws)

        # Build class labels with their corresponding code values
        codes = target_stats["codes"]
        class_labels = []
        class_code_values = []

        # For binned: replace <<MIN>>/<<MAX>> tokens with actual bin values and reorder
        if encoding_type == ModelEncodingType.tabular_numeric_binned:
            bins = target_stats["bins"]
            min_code_value = None
            max_code_value = None

            # First add special tokens (except <<UNK>>, <<MIN>>, <<MAX>>)
            for code_name, code_value in codes.items():
                if code_name == NUMERIC_BINNED_UNKNOWN_TOKEN:
                    continue  # Skip <<UNK>>
                elif code_name == NUMERIC_BINNED_MIN_TOKEN:
                    min_code_value = code_value  # Save for later
                elif code_name == NUMERIC_BINNED_MAX_TOKEN:
                    max_code_value = code_value  # Save for later
                else:
                    class_labels.append(code_name)
                    class_code_values.append(code_value)

            # Add MIN value if present
            if min_code_value is not None:
                class_labels.append(str(bins[0]))
                class_code_values.append(min_code_value)

            # Add bin range labels
            codes_bin_offset = len(codes)
            for i in range(len(bins) - 1):
                lower_bound = bins[i]
                upper_bound = bins[i + 1]
                label = f">={lower_bound}" if i == len(bins) - 2 else f"<{upper_bound}"
                class_labels.append(label)
                class_code_values.append(i + codes_bin_offset)

            # Add MAX value at the end if present
            if max_code_value is not None:
                class_labels.append(str(bins[-1]))
                class_code_values.append(max_code_value)
        else:
            # For discrete and categorical: use code names as-is
            class_labels = list(codes.keys())
            class_code_values = list(codes.values())

        # Calculate probabilities for all classes at once
        proba_list = [np.mean(codes_array == code_value, axis=1) for code_value in class_code_values]
        proba = np.column_stack(proba_list)

        return pd.DataFrame(proba, columns=class_labels)
>>>>>>> f58eaae1
<|MERGE_RESOLUTION|>--- conflicted
+++ resolved
@@ -38,19 +38,7 @@
     median_fn,
     mode_fn,
 )
-<<<<<<< HEAD
 from mostlyai.engine._tabular.generation import predict_proba as _predict_proba
-=======
-from mostlyai.engine._encoding_types.tabular.categorical import (
-    encode_categorical,
-)
-from mostlyai.engine._encoding_types.tabular.numeric import (
-    NUMERIC_BINNED_MAX_TOKEN,
-    NUMERIC_BINNED_MIN_TOKEN,
-    NUMERIC_BINNED_UNKNOWN_TOKEN,
-    encode_numeric,
-)
->>>>>>> f58eaae1
 from mostlyai.engine._workspace import Workspace
 from mostlyai.engine.analysis import analyze
 from mostlyai.engine.domain import (
@@ -642,11 +630,6 @@
         - tabular_numeric_discrete: Discrete numeric variables
         - tabular_numeric_binned: Binned numeric variables
 
-        Supported encoding types:
-        - tabular_categorical: Multi-class categorical variables
-        - tabular_numeric_discrete: Discrete numeric variables
-        - tabular_numeric_binned: Binned numeric variables
-
         Args:
             X: Input samples. Can be array-like or pd.DataFrame of shape (n_samples, n_features).
                These features are used as seed_data to condition the probability generation.
@@ -661,7 +644,6 @@
             **kwargs: Additional generation parameters (device, etc.).
 
         Returns:
-<<<<<<< HEAD
             Single target: DataFrame with shape (n_samples, n_categories) containing probability distributions.
                 Column names are derived from encoding stats:
                 - Binned: "<{value}" or ">={value}" (e.g., "<10000", ">=10000")
@@ -685,17 +667,6 @@
         Notes:
             Performance: Joint probability complexity is O(card1 × card2 × ... × cardN),
             exponential in the number of targets.
-=======
-            pd.DataFrame with shape (n_samples, n_classes) where columns are named by class labels.
-            Column names are derived from encoding stats:
-            - Binned: Special tokens (e.g., "<<NULL>>"), min value, bin ranges (e.g., "<10000", ">=50000"), and max value (e.g., "0", ..., "99999")
-            - Categorical: All category names including special tokens (e.g., "_RARE_", "<<NULL>>", "male", "female")
-            - Discrete: All numeric values including special tokens (e.g., "_RARE_", "<<NULL>>", "1", "2", "3")
-            Each row contains probability distribution that sums to 1.0.
-
-        Raises:
-            ValueError: If target column has unsupported encoding type.
->>>>>>> f58eaae1
         """
         if not self._fitted:
             raise ValueError("Model must be fitted before prediction. Call fit() first.")
@@ -713,16 +684,6 @@
                 "Target column must be specified for prediction. Provide 'target' parameter or fit with y."
             )
 
-        # Get target column stats and validate encoding type
-        columns = self._get_column_stats()
-        if target_column not in columns:
-            raise ValueError(f"Target column '{target_column}' not found in model statistics")
-
-        target_stats = columns[target_column]
-        encoding_type = target_stats.get("encoding_type")
-        if not encoding_type:
-            raise ValueError(f"Target column '{target_column}' has no encoding type")
-
         X_df = ensure_dataframe(X, columns=self._feature_names)
 
         # Exclude target columns from seed if present
@@ -730,7 +691,6 @@
         if target_cols_in_X:
             X_df = X_df.drop(columns=target_cols_in_X)
 
-<<<<<<< HEAD
         # Call new predict_proba utility that returns probabilities in-memory
         workspace = Workspace(self.workspace_dir)
 
@@ -755,87 +715,4 @@
             device=device,
         )
 
-        return probs_df
-=======
-        # Repeat X_df n_draws times for batch sampling
-        n_samples = len(X_df)
-        X_df_repeated = pd.concat([X_df] * n_draws, ignore_index=True)
-
-        # Generate all samples in a single batch
-        samples = self.sample(seed_data=X_df_repeated, ctx_data=ctx_data, **kwargs)
-        if target_column not in samples.columns:
-            raise ValueError(f"Target column '{target_column}' not found in generated samples")
-
-        # Re-encode the sampled values using the same encoding logic as the generator
-        sampled_values = samples[target_column]
-
-        if encoding_type == ModelEncodingType.tabular_numeric_binned:
-            encoded_df = encode_numeric(sampled_values, target_stats)
-            codes = encoded_df["bin"].values
-        elif encoding_type == ModelEncodingType.tabular_numeric_discrete:
-            encoded_df = encode_numeric(sampled_values, target_stats)
-            codes = encoded_df["cat"].values
-        elif encoding_type == ModelEncodingType.tabular_categorical:
-            encoded_df = encode_categorical(sampled_values, target_stats)
-            codes = encoded_df["cat"].values
-        else:
-            raise ValueError(
-                f"Target column '{target_column}' has unsupported encoding type '{encoding_type}'. "
-                f"Only categorical, discrete numeric, and binned numeric columns are supported."
-            )
-
-        # Reshape codes to (n_samples, n_draws)
-        codes_array = codes.reshape(n_samples, n_draws)
-
-        # Build class labels with their corresponding code values
-        codes = target_stats["codes"]
-        class_labels = []
-        class_code_values = []
-
-        # For binned: replace <<MIN>>/<<MAX>> tokens with actual bin values and reorder
-        if encoding_type == ModelEncodingType.tabular_numeric_binned:
-            bins = target_stats["bins"]
-            min_code_value = None
-            max_code_value = None
-
-            # First add special tokens (except <<UNK>>, <<MIN>>, <<MAX>>)
-            for code_name, code_value in codes.items():
-                if code_name == NUMERIC_BINNED_UNKNOWN_TOKEN:
-                    continue  # Skip <<UNK>>
-                elif code_name == NUMERIC_BINNED_MIN_TOKEN:
-                    min_code_value = code_value  # Save for later
-                elif code_name == NUMERIC_BINNED_MAX_TOKEN:
-                    max_code_value = code_value  # Save for later
-                else:
-                    class_labels.append(code_name)
-                    class_code_values.append(code_value)
-
-            # Add MIN value if present
-            if min_code_value is not None:
-                class_labels.append(str(bins[0]))
-                class_code_values.append(min_code_value)
-
-            # Add bin range labels
-            codes_bin_offset = len(codes)
-            for i in range(len(bins) - 1):
-                lower_bound = bins[i]
-                upper_bound = bins[i + 1]
-                label = f">={lower_bound}" if i == len(bins) - 2 else f"<{upper_bound}"
-                class_labels.append(label)
-                class_code_values.append(i + codes_bin_offset)
-
-            # Add MAX value at the end if present
-            if max_code_value is not None:
-                class_labels.append(str(bins[-1]))
-                class_code_values.append(max_code_value)
-        else:
-            # For discrete and categorical: use code names as-is
-            class_labels = list(codes.keys())
-            class_code_values = list(codes.values())
-
-        # Calculate probabilities for all classes at once
-        proba_list = [np.mean(codes_array == code_value, axis=1) for code_value in class_code_values]
-        proba = np.column_stack(proba_list)
-
-        return pd.DataFrame(proba, columns=class_labels)
->>>>>>> f58eaae1
+        return probs_df
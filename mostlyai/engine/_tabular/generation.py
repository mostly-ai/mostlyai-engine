--- conflicted
+++ resolved
@@ -907,11 +907,7 @@
             ctx_batch = apply_encoding_type_dtypes(ctx_batch, ctx_encoding_types)
             batch_size = len(ctx_batch)
 
-<<<<<<< HEAD
             seed_batch = seed_data[seed_data[tgt_context_key].isin(ctx_batch[ctx_primary_key])]
-=======
-            seed_batch = seed_data[seed_data["__BATCH"] == batch].drop(columns="__BATCH")
->>>>>>> 26a0cb82
             seed_batch = apply_encoding_type_dtypes(seed_batch, seed_encoding_types)
 
             if ctx_primary_key not in ctx_batch.columns:

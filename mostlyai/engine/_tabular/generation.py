--- conflicted
+++ resolved
@@ -108,13 +108,8 @@
     column_order = get_columns_from_cardinalities(cardinalities)
 
     # Reorder columns in the following order:
-<<<<<<< HEAD
     # 0. SLEN/SIDX/SDEC column
-    # 1. Sample seed columns
-=======
-    # 0. SLEN/SIDX column
     # 1. Seed data columns
->>>>>>> f5a469a3
     # 2. Rebalancing column
     # 3. Fairness sensitive columns (which are not imputation columns)
     # 4. Fairness sensitive columns (which are imputation columns as well)

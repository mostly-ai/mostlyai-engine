--- conflicted
+++ resolved
@@ -216,12 +216,12 @@
     return val_loss_avg.item()
 
 
-<<<<<<< HEAD
 def get_num_model_params(model: str) -> int:
     metadata = get_safetensors_metadata(model)
     no_of_model_params = next(iter(metadata.parameter_count.values()))
     return no_of_model_params
-=======
+
+
 def _calculate_max_tokens(tokenized_trn_dataset: Dataset) -> int:
     max_tokens = 0
     for example in tokenized_trn_dataset:
@@ -278,7 +278,6 @@
         batch_size //= 2
     return batch_size
 
->>>>>>> e9899984
 
 def train(
     *,
@@ -652,12 +651,8 @@
             )
         else:
             privacy_engine = None
-<<<<<<< HEAD
-            dp_config, dp_delta, dp_accountant = None, None, None
+            dp_config, dp_total_delta, dp_accountant = None, None, None
             trn_dataloader = accelerator.prepare(trn_dataloader)
-=======
-            dp_config, dp_total_delta, dp_accountant = None, None, None
->>>>>>> e9899984
 
         progress_message = None
         start_trn_time = time.time()

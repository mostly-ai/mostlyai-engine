--- conflicted
+++ resolved
@@ -29,21 +29,12 @@
     "numpy>=1.26.3",
     "pandas~=2.2.0",
     "pyarrow>=16.0.0",
-<<<<<<< HEAD
-    "joblib>=1.3.0,<2",
-    "psutil>=5.9.5,<6", # upgrade when colab psutil is updated
-    "tokenizers>=0.21.0,<0.22",
-    "transformers>=4.45.2,<5",
-    "datasets>=3.0.0,<4",
-    "accelerate>=0.31.0",
-=======
     "joblib>=1.4.2",
     "psutil>=5.9.5,<6",  # upgrade when colab psutil is updated
     "tokenizers>=0.21.0",
     "transformers>=4.51.0",
     "datasets>=3.0.0",
     "accelerate>=1.5.0",
->>>>>>> e9899984
     "peft>=0.12.0",
     "huggingface-hub[hf-xet]>=0.30.2",
     "opacus>=1.5.2",  # switch to 1.5.4 (once released) to allow numpy 2
